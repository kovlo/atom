--- conflicted
+++ resolved
@@ -12,7 +12,7 @@
 import json
 import os
 import argparse
-<<<<<<< HEAD
+
 from collections import OrderedDict
 
 import numpy as np
@@ -30,23 +30,6 @@
 from atom_core.dataset_io import getPointCloudMessageFromDictionary, read_pcd
 from atom_core.atom import getTransform
 
-=======
-from copy import deepcopy
-from collections import OrderedDict
-import sys
-
-import numpy as np
-import ros_numpy
-import atom_core.atom
-import cv2
-import OptimizationUtils.utilities as opt_utilities
-from atom_core.dataset_io import getPointCloudMessageFromDictionary, read_pcd
-from rospy_message_converter import message_converter
-from scipy.spatial import distance
-from colorama import Style, Fore
-from atom_core.naming import generateKey
-
->>>>>>> 538057a5
 # -------------------------------------------------------------------------------
 # --- FUNCTIONS
 # -------------------------------------------------------------------------------
@@ -204,11 +187,9 @@
         # --- Get evaluation data for current collection
         # ---------------------------------------
         filename = os.path.dirname(test_json_file) + '/' + collection['data'][camera_sensor]['data_file']
-<<<<<<< HEAD
-        print(filename)
-=======
+
         # print(filename)
->>>>>>> 538057a5
+
         image = cv2.imread(filename)
         limits_on_image = eval_data['ground_truth_pts'][collection_key]
         # print(limits_on_image)
