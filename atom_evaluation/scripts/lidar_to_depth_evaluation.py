--- conflicted
+++ resolved
@@ -11,14 +11,9 @@
 # Standard imports
 import json
 import os
-<<<<<<< HEAD
+
 import argparse
 from collections import OrderedDict
-
-=======
-from re import I
-import sys
->>>>>>> 538057a5
 import numpy as np
 import cv2
 import ros_numpy
@@ -264,7 +259,7 @@
         # --- Drawing ...
         # ---------------------------------------
         if show_images is True:
-<<<<<<< HEAD
+
             for idx in range(0, lidar_pts_in_img.shape[1]):
                 image = cv2.circle(image, (int(lidar_pts_in_img[0, idx]), int(
                     lidar_pts_in_img[1, idx])), 5, (255, 0, 0), -1)
@@ -272,15 +267,6 @@
                 image = cv2.circle(image, (int(depth_pts_in_depth_img[0, idx]), int(
                     depth_pts_in_depth_img[1, idx])), 5, (0, 0, 255), -1)
             cv2.imshow("Lidar to Camera reprojection - collection " + str(collection_key), image)
-=======
-            for idx in range(0, depth_pts_in_depth_img.shape[1]):
-                image = cv2.circle(image, (int(depth_pts_in_depth_img[0, idx]), int(depth_pts_in_depth_img[1, idx])), 2, (255, 0, 255),
-                                   -1)
-            for idx in range(0, lidar_pts_in_img.shape[1]):
-                image = cv2.circle(image, (int(lidar_pts_in_img[0, idx]), int(lidar_pts_in_img[1, idx])), 5, (255, 0, 0), -1)
-            win_name = "lidar to Camera reprojection - collection " + str(collection_key)
-            cv2.imshow(win_name, image)
->>>>>>> 538057a5
             cv2.waitKey()
             cv2.destroyWindow(winname=win_name)
 
